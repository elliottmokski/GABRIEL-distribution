--- conflicted
+++ resolved
@@ -17,9 +17,6 @@
     "PromptParaphraser",
     "PromptParaphraserConfig",
     "safe_json",
-<<<<<<< HEAD
     "safest_json",
-=======
     "encode_image",
->>>>>>> 1bfb46da
 ]